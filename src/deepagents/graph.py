--- conflicted
+++ resolved
@@ -5,12 +5,8 @@
 from typing import Sequence, Union, Callable, Any, TypeVar, Type, Optional
 from langchain_core.tools import BaseTool
 from langchain_core.language_models import LanguageModelLike
-<<<<<<< HEAD
 from deepagents.interrupt import InterruptConfig, create_interrupt_hook
-=======
 from langgraph.types import Checkpointer
-
->>>>>>> 6dabd793
 from langgraph.prebuilt import create_react_agent
 
 StateSchema = TypeVar("StateSchema", bound=DeepAgentState)
@@ -37,12 +33,9 @@
     model: Optional[Union[str, LanguageModelLike]] = None,
     subagents: list[SubAgent] = None,
     state_schema: Optional[StateSchemaType] = None,
-<<<<<<< HEAD
     interrupt_config: Optional[InterruptConfig] = None,
-=======
     config_schema: Optional[Type[Any]] = None,
     checkpointer: Optional[Checkpointer] = None,
->>>>>>> 6dabd793
 ):
     """Create a deep agent.
 
@@ -61,13 +54,10 @@
                 - `prompt` (used as the system prompt in the subagent)
                 - (optional) `tools`
         state_schema: The schema of the deep agent. Should subclass from DeepAgentState
-<<<<<<< HEAD
         interrupt_config: Optional configuration for tool interrupts. If provided, specified tools
             will require user approval before execution.
-=======
         config_schema: The schema of the deep agent.
         checkpointer: Optional checkpointer for persisting agent state between runs.
->>>>>>> 6dabd793
     """
     prompt = instructions + base_prompt
     built_in_tools = [write_todos, write_file, read_file, ls, edit_file]
@@ -93,10 +83,7 @@
         prompt=prompt,
         tools=all_tools,
         state_schema=state_schema,
-<<<<<<< HEAD
         post_model_hook=post_model_hook,
-=======
         config_schema=config_schema,
         checkpointer=checkpointer,
->>>>>>> 6dabd793
     )