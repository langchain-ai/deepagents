<<<<<<< HEAD
from deepagents.prompts import BASE_PROMPT
from deepagents.sub_agent import _create_task_tool, SubAgent
=======
from deepagents.sub_agent import _create_task_tool, _create_sync_task_tool, SubAgent
>>>>>>> 709432ea
from deepagents.model import get_default_model
from deepagents.tools import write_todos, write_file, read_file, ls, edit_file
from deepagents.state import DeepAgentState
from typing import Sequence, Union, Callable, Any, TypeVar, Type, Optional
from langchain_core.tools import BaseTool, tool
from langchain_core.language_models import LanguageModelLike
from deepagents.interrupt import create_interrupt_hook, ToolInterruptConfig
from langgraph.types import Checkpointer
from langgraph.prebuilt import create_react_agent

StateSchema = TypeVar("StateSchema", bound=DeepAgentState)
StateSchemaType = Type[StateSchema]


def _agent_builder(
    tools: Sequence[Union[BaseTool, Callable, dict[str, Any]]],
    instructions: str,
    base_prompt_override: Optional[str] = None,
    builtin_tools_override: Optional[Sequence[Union[BaseTool, Callable, dict[str, Any]]]] = None,
    model: Optional[Union[str, LanguageModelLike]] = None,
    subagents: list[SubAgent] = None,
    state_schema: Optional[StateSchemaType] = None,
    builtin_tools: Optional[list[str]] = None,
    interrupt_config: Optional[ToolInterruptConfig] = None,
    config_schema: Optional[Type[Any]] = None,
    checkpointer: Optional[Checkpointer] = None,
    post_model_hook: Optional[Callable] = None,
    is_async: bool = False,
):
<<<<<<< HEAD
    """Create a deep agent.

    This agent will by default have access to a tool to write todos (write_todos),
    and then four file editing tools: write_file, ls, read_file, edit_file.

    Args:
        tools: The additional tools the agent should have access to.
        instructions: The additional instructions the agent should have. Will go in
            the system prompt.
        base_prompt_override: If provided, this will override the default base prompt.
            If not provided, the default base prompt will be used. Your base prompt should include
            the instructions for the `write_todos` tool and the `task` tool.
        builtin_tools_override: If provided, this will override the default built-in tools for each tool specified.
            Built-in tools are: write_todos, write_file, read_file, ls, edit_file.
        model: The model to use.
        subagents: The subagents to use. Each subagent should be a dictionary with the
            following keys:
                - `name`
                - `description` (used by the main agent to decide whether to call the sub agent)
                - `prompt` (used as the system prompt in the subagent)
                - (optional) `tools`
                - (optional) `model` (either a LanguageModelLike instance or dict settings)
        state_schema: The schema of the deep agent. Should subclass from DeepAgentState
        builtin_tools: If not provided, all built-in tools are included. If provided, 
            only the specified built-in tools are included.
        interrupt_config: Optional Dict[str, HumanInterruptConfig] mapping tool names to interrupt configs.
        config_schema: The schema of the deep agent.
        checkpointer: Optional checkpointer for persisting agent state between runs.
    """
    base_prompt = base_prompt_override or BASE_PROMPT
=======
>>>>>>> 709432ea
    prompt = instructions + base_prompt

    all_builtin_tools = [write_todos, write_file, read_file, ls, edit_file]

    if builtin_tools is not None:
        tools_by_name = {}
        for tool_ in all_builtin_tools:
            if not isinstance(tool_, BaseTool):
                tool_ = tool(tool_)
            tools_by_name[tool_.name] = tool_
        # Only include built-in tools whose names are in the specified list
        built_in_tools = [tools_by_name[_tool] for _tool in builtin_tools]
    else:
        built_in_tools = all_builtin_tools

<<<<<<< HEAD
    # override built-in tools
    if builtin_tools_override is not None:
        tools_by_name = {}
        for tool_ in built_in_tools:
            if not isinstance(tool_, BaseTool):
                tool_ = tool(tool_)
            tools_by_name[tool_.name] = tool_
        # If a tool override was passed in, replace the built-in tool with the override
        for tool_name, tool_override in builtin_tools_override.items():
            if tool_name in tools_by_name:
                tools_by_name[tool_name] = tool_override
        built_in_tools = [tools_by_name[_tool] for _tool in tools_by_name]

=======
>>>>>>> 709432ea
    if model is None:
        model = get_default_model()
    state_schema = state_schema or DeepAgentState
    if not is_async:
        task_tool = _create_sync_task_tool(
            list(tools) + built_in_tools,
            instructions,
            subagents or [],
            model,
            state_schema,
        )
    else:
        task_tool = _create_task_tool(
            list(tools) + built_in_tools,
            instructions,
            subagents or [],
            model,
            state_schema,
        )
    all_tools = built_in_tools + list(tools) + [task_tool]

    # Should never be the case that both are specified
    if post_model_hook and interrupt_config:
        raise ValueError(
            "Cannot specify both post_model_hook and interrupt_config together. "
            "Use either interrupt_config for tool interrupts or post_model_hook for custom post-processing."
        )
    elif post_model_hook is not None:
        selected_post_model_hook = post_model_hook
    elif interrupt_config is not None:
        selected_post_model_hook = create_interrupt_hook(interrupt_config)
    else:
        selected_post_model_hook = None

    return create_react_agent(
        model,
        prompt=prompt,
        tools=all_tools,
        state_schema=state_schema,
        post_model_hook=selected_post_model_hook,
        config_schema=config_schema,
        checkpointer=checkpointer,
    )


def create_deep_agent(
    tools: Sequence[Union[BaseTool, Callable, dict[str, Any]]],
    instructions: str,
    model: Optional[Union[str, LanguageModelLike]] = None,
    subagents: list[SubAgent] = None,
    state_schema: Optional[StateSchemaType] = None,
    builtin_tools: Optional[list[str]] = None,
    interrupt_config: Optional[ToolInterruptConfig] = None,
    config_schema: Optional[Type[Any]] = None,
    checkpointer: Optional[Checkpointer] = None,
    post_model_hook: Optional[Callable] = None,
):
    """Create a deep agent.

    This agent will by default have access to a tool to write todos (write_todos),
    and then four file editing tools: write_file, ls, read_file, edit_file.

    Args:
        tools: The additional tools the agent should have access to.
        instructions: The additional instructions the agent should have. Will go in
            the system prompt.
        model: The model to use.
        subagents: The subagents to use. Each subagent should be a dictionary with the
            following keys:
                - `name`
                - `description` (used by the main agent to decide whether to call the sub agent)
                - `prompt` (used as the system prompt in the subagent)
                - (optional) `tools`
                - (optional) `model` (either a LanguageModelLike instance or dict settings)
        state_schema: The schema of the deep agent. Should subclass from DeepAgentState
        builtin_tools: If not provided, all built-in tools are included. If provided,
            only the specified built-in tools are included.
        interrupt_config: Optional Dict[str, HumanInterruptConfig] mapping tool names to interrupt configs.
        config_schema: The schema of the deep agent.
        post_model_hook: Custom post model hook
        checkpointer: Optional checkpointer for persisting agent state between runs.
    """
    return _agent_builder(
        tools=tools,
        instructions=instructions,
        model=model,
        subagents=subagents,
        state_schema=state_schema,
        builtin_tools=builtin_tools,
        interrupt_config=interrupt_config,
        config_schema=config_schema,
        checkpointer=checkpointer,
        post_model_hook=post_model_hook,
        is_async=False,
    )


def async_create_deep_agent(
    tools: Sequence[Union[BaseTool, Callable, dict[str, Any]]],
    instructions: str,
    model: Optional[Union[str, LanguageModelLike]] = None,
    subagents: list[SubAgent] = None,
    state_schema: Optional[StateSchemaType] = None,
    builtin_tools: Optional[list[str]] = None,
    interrupt_config: Optional[ToolInterruptConfig] = None,
    config_schema: Optional[Type[Any]] = None,
    checkpointer: Optional[Checkpointer] = None,
    post_model_hook: Optional[Callable] = None,
):
    """Create a deep agent.

    This agent will by default have access to a tool to write todos (write_todos),
    and then four file editing tools: write_file, ls, read_file, edit_file.

    Args:
        tools: The additional tools the agent should have access to.
        instructions: The additional instructions the agent should have. Will go in
            the system prompt.
        model: The model to use.
        subagents: The subagents to use. Each subagent should be a dictionary with the
            following keys:
                - `name`
                - `description` (used by the main agent to decide whether to call the sub agent)
                - `prompt` (used as the system prompt in the subagent)
                - (optional) `tools`
                - (optional) `model` (either a LanguageModelLike instance or dict settings)
        state_schema: The schema of the deep agent. Should subclass from DeepAgentState
        builtin_tools: If not provided, all built-in tools are included. If provided,
            only the specified built-in tools are included.
        interrupt_config: Optional Dict[str, HumanInterruptConfig] mapping tool names to interrupt configs.
        config_schema: The schema of the deep agent.
        post_model_hook: Custom post model hook
        checkpointer: Optional checkpointer for persisting agent state between runs.
    """
    return _agent_builder(
        tools=tools,
        instructions=instructions,
        model=model,
        subagents=subagents,
        state_schema=state_schema,
        builtin_tools=builtin_tools,
        interrupt_config=interrupt_config,
        config_schema=config_schema,
        checkpointer=checkpointer,
        post_model_hook=post_model_hook,
        is_async=True,
    )<|MERGE_RESOLUTION|>--- conflicted
+++ resolved
@@ -1,9 +1,5 @@
-<<<<<<< HEAD
 from deepagents.prompts import BASE_PROMPT
-from deepagents.sub_agent import _create_task_tool, SubAgent
-=======
 from deepagents.sub_agent import _create_task_tool, _create_sync_task_tool, SubAgent
->>>>>>> 709432ea
 from deepagents.model import get_default_model
 from deepagents.tools import write_todos, write_file, read_file, ls, edit_file
 from deepagents.state import DeepAgentState
@@ -33,40 +29,7 @@
     post_model_hook: Optional[Callable] = None,
     is_async: bool = False,
 ):
-<<<<<<< HEAD
-    """Create a deep agent.
-
-    This agent will by default have access to a tool to write todos (write_todos),
-    and then four file editing tools: write_file, ls, read_file, edit_file.
-
-    Args:
-        tools: The additional tools the agent should have access to.
-        instructions: The additional instructions the agent should have. Will go in
-            the system prompt.
-        base_prompt_override: If provided, this will override the default base prompt.
-            If not provided, the default base prompt will be used. Your base prompt should include
-            the instructions for the `write_todos` tool and the `task` tool.
-        builtin_tools_override: If provided, this will override the default built-in tools for each tool specified.
-            Built-in tools are: write_todos, write_file, read_file, ls, edit_file.
-        model: The model to use.
-        subagents: The subagents to use. Each subagent should be a dictionary with the
-            following keys:
-                - `name`
-                - `description` (used by the main agent to decide whether to call the sub agent)
-                - `prompt` (used as the system prompt in the subagent)
-                - (optional) `tools`
-                - (optional) `model` (either a LanguageModelLike instance or dict settings)
-        state_schema: The schema of the deep agent. Should subclass from DeepAgentState
-        builtin_tools: If not provided, all built-in tools are included. If provided, 
-            only the specified built-in tools are included.
-        interrupt_config: Optional Dict[str, HumanInterruptConfig] mapping tool names to interrupt configs.
-        config_schema: The schema of the deep agent.
-        checkpointer: Optional checkpointer for persisting agent state between runs.
-    """
-    base_prompt = base_prompt_override or BASE_PROMPT
-=======
->>>>>>> 709432ea
-    prompt = instructions + base_prompt
+    prompt = base_prompt_override or BASE_PROMPT
 
     all_builtin_tools = [write_todos, write_file, read_file, ls, edit_file]
 
@@ -81,8 +44,6 @@
     else:
         built_in_tools = all_builtin_tools
 
-<<<<<<< HEAD
-    # override built-in tools
     if builtin_tools_override is not None:
         tools_by_name = {}
         for tool_ in built_in_tools:
@@ -95,8 +56,6 @@
                 tools_by_name[tool_name] = tool_override
         built_in_tools = [tools_by_name[_tool] for _tool in tools_by_name]
 
-=======
->>>>>>> 709432ea
     if model is None:
         model = get_default_model()
     state_schema = state_schema or DeepAgentState
@@ -145,6 +104,8 @@
 def create_deep_agent(
     tools: Sequence[Union[BaseTool, Callable, dict[str, Any]]],
     instructions: str,
+    base_prompt_override: Optional[str] = None,
+    builtin_tools_override: Optional[Sequence[Union[BaseTool, Callable, dict[str, Any]]]] = None,
     model: Optional[Union[str, LanguageModelLike]] = None,
     subagents: list[SubAgent] = None,
     state_schema: Optional[StateSchemaType] = None,
@@ -163,6 +124,11 @@
         tools: The additional tools the agent should have access to.
         instructions: The additional instructions the agent should have. Will go in
             the system prompt.
+        base_prompt_override: If provided, this will override the default base prompt.
+            If not provided, the default base prompt will be used. Your base prompt should include
+            the instructions for the `write_todos` tool and the `task` tool.
+        builtin_tools_override: If provided, this will override the default built-in tools for each tool specified.
+            Built-in tools are: write_todos, write_file, read_file, ls, edit_file.
         model: The model to use.
         subagents: The subagents to use. Each subagent should be a dictionary with the
             following keys:
@@ -182,6 +148,8 @@
     return _agent_builder(
         tools=tools,
         instructions=instructions,
+        base_prompt_override=base_prompt_override,
+        builtin_tools_override=builtin_tools_override,
         model=model,
         subagents=subagents,
         state_schema=state_schema,
@@ -197,6 +165,8 @@
 def async_create_deep_agent(
     tools: Sequence[Union[BaseTool, Callable, dict[str, Any]]],
     instructions: str,
+    base_prompt_override: Optional[str] = None,
+    builtin_tools_override: Optional[Sequence[Union[BaseTool, Callable, dict[str, Any]]]] = None,
     model: Optional[Union[str, LanguageModelLike]] = None,
     subagents: list[SubAgent] = None,
     state_schema: Optional[StateSchemaType] = None,
@@ -215,6 +185,11 @@
         tools: The additional tools the agent should have access to.
         instructions: The additional instructions the agent should have. Will go in
             the system prompt.
+        base_prompt_override: If provided, this will override the default base prompt.
+            If not provided, the default base prompt will be used. Your base prompt should include
+            the instructions for the `write_todos` tool and the `task` tool.
+        builtin_tools_override: If provided, this will override the default built-in tools for each tool specified.
+            Built-in tools are: write_todos, write_file, read_file, ls, edit_file.
         model: The model to use.
         subagents: The subagents to use. Each subagent should be a dictionary with the
             following keys:
@@ -234,6 +209,8 @@
     return _agent_builder(
         tools=tools,
         instructions=instructions,
+        base_prompt_override=base_prompt_override,
+        builtin_tools_override=builtin_tools_override,
         model=model,
         subagents=subagents,
         state_schema=state_schema,
