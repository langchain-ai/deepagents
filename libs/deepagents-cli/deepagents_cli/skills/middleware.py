--- conflicted
+++ resolved
@@ -33,11 +33,8 @@
     ModelRequest,
     ModelResponse,
 )
-<<<<<<< HEAD
 from langchain_core.messages import SystemMessage
-=======
 from langgraph.runtime import Runtime
->>>>>>> 8a14a0de
 
 from deepagents_cli.skills.load import SkillMetadata, list_skills
 
