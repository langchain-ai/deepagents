--- conflicted
+++ resolved
@@ -19,20 +19,15 @@
 from typing_extensions import TypedDict
 
 from deepagents.backends import StateBackend
-<<<<<<< HEAD
+
+# Re-export type here for backwards compatibility
+from deepagents.backends.protocol import BACKEND_TYPES as BACKEND_TYPES
 from deepagents.backends.protocol import (
-    BackendFactory,
     BackendProtocol,
     EditResult,
     SandboxBackendProtocol,
     WriteResult,
 )
-=======
-
-# Re-export type here for backwards compatibility
-from deepagents.backends.protocol import BACKEND_TYPES as BACKEND_TYPES
-from deepagents.backends.protocol import BackendProtocol, EditResult, WriteResult
->>>>>>> 2ce4d9db
 from deepagents.backends.utils import (
     format_content_with_line_numbers,
     format_grep_matches,
