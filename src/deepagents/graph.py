--- conflicted
+++ resolved
@@ -1,36 +1,7 @@
-<<<<<<< HEAD
-from deepagents.sub_agent import _create_task_tool, SubAgent
-from deepagents.model import get_default_model
-from deepagents.tools import (
-    write_todos,
-    write_file,
-    read_file,
-    ls,
-    edit_file,
-    glob,
-    grep,
-)
-from deepagents.local_fs_tools import (
-    write_file as local_write_file,
-    read_file as local_read_file,
-    ls as local_ls,
-    edit_file as local_edit_file,
-    glob as local_glob,
-    grep as local_grep,
-)
-from deepagents.state import DeepAgentState
-from typing import Sequence, Union, Callable, Any, TypeVar, Type, Optional, Dict
-from langchain_core.tools import BaseTool, tool
-from langchain_core.language_models import LanguageModelLike
-from deepagents.interrupt import create_interrupt_hook, ToolInterruptConfig
-from langgraph.types import Checkpointer
-from langgraph.prebuilt import create_react_agent
-=======
 """Deepagents come with planning, filesystem, and subagents."""
 
 from collections.abc import Callable, Sequence
 from typing import Any
->>>>>>> cf81a1d6
 
 from langchain.agents import create_agent
 from langchain.agents.middleware import HumanInTheLoopMiddleware, InterruptOnConfig, TodoListMiddleware
@@ -47,6 +18,7 @@
 from langgraph.types import Checkpointer
 
 from deepagents.middleware.filesystem import FilesystemMiddleware
+from deepagents.middleware.local_filesystem import LocalFilesystemMiddleware
 from deepagents.middleware.subagents import CompiledSubAgent, SubAgent, SubAgentMiddleware
 
 BASE_AGENT_PROMPT = "In order to complete the objective that the user asks of you, you have access to a number of standard tools."
@@ -55,30 +27,6 @@
 def get_default_model() -> ChatAnthropic:
     """Get the default model for deep agents.
 
-<<<<<<< HEAD
-- When doing web search, prefer to use the `task` tool in order to reduce context usage.
-
-"""
-
-
-def create_deep_agent(
-    tools: Sequence[Union[BaseTool, Callable, dict[str, Any]]],
-    instructions: str,
-    model: Optional[Union[str, LanguageModelLike]] = None,
-    subagents: list[SubAgent] = None,
-    state_schema: Optional[StateSchemaType] = None,
-    local_filesystem: bool = False,
-    builtin_tools: Optional[list[str]] = None,
-    interrupt_config: Optional[ToolInterruptConfig] = None,
-    config_schema: Optional[Type[Any]] = None,
-    checkpointer: Optional[Checkpointer] = None,
-    post_model_hook: Optional[Callable] = None,
-):
-    """Create a deep agent.
-
-    This agent will by default have access to a tool to write todos (write_todos),
-    and then six file system tools: write_file, ls, read_file, edit_file, glob, grep.
-=======
     Returns:
         ChatAnthropic instance configured with Claude Sonnet 4.
     """
@@ -100,6 +48,7 @@
     checkpointer: Checkpointer | None = None,
     store: BaseStore | None = None,
     use_longterm_memory: bool = False,
+    use_local_filesystem: bool = False,
     interrupt_on: dict[str, bool | InterruptOnConfig] | None = None,
     debug: bool = False,
     name: str | None = None,
@@ -110,7 +59,6 @@
     This agent will by default have access to a tool to write todos (write_todos),
     four file editing tools: write_file, ls, read_file, edit_file, and a tool to call
     subagents.
->>>>>>> cf81a1d6
 
     Args:
         tools: The tools the agent should have access to.
@@ -125,66 +73,6 @@
                   sub agent)
                 - `prompt` (used as the system prompt in the subagent)
                 - (optional) `tools`
-<<<<<<< HEAD
-                - (optional) `model` (either a LanguageModelLike instance or dict settings)
-        state_schema: The schema of the deep agent. Should subclass from DeepAgentState
-        local_filesystem: If True, use real filesystem tools instead of mock state-based tools
-        builtin_tools: If not provided, all built-in tools are included. If provided, 
-            only the specified built-in tools are included.
-        interrupt_config: Optional Dict[str, HumanInterruptConfig] mapping tool names to interrupt configs.
-        config_schema: The schema of the deep agent.
-        checkpointer: Optional checkpointer for persisting agent state between runs.
-        post_model_hook: Optional post model hook function for intercepting tool calls.
-    """
-    
-    prompt = instructions + base_prompt
-    if local_filesystem:
-        all_builtin_tools = [
-            write_todos,
-            local_write_file,
-            local_read_file,
-            local_ls,
-            local_edit_file,
-            local_glob,
-            local_grep,
-        ]
-    else:
-        all_builtin_tools = [write_todos, write_file, read_file, ls, edit_file, glob, grep]
-
-    if builtin_tools is not None:
-        tools_by_name = {}
-        for tool_ in all_builtin_tools:
-            if not isinstance(tool_, BaseTool):
-                tool_ = tool(tool_)
-            tools_by_name[tool_.name] = tool_
-        # Only include built-in tools whose names are in the specified list
-        built_in_tools = [ tools_by_name[_tool] for _tool in builtin_tools        ]
-    else:
-        built_in_tools = all_builtin_tools
-    
-    if model is None:
-        model = get_default_model()
-    state_schema = state_schema or DeepAgentState
-    task_tool = _create_task_tool(
-        list(tools) + built_in_tools, instructions, subagents or [], model, state_schema
-    )
-    all_tools = built_in_tools + list(tools) + [task_tool]
-
-    # Should never be the case that both are specified
-    if post_model_hook and interrupt_config:
-        raise ValueError(
-            "Cannot specify both post_model_hook and interrupt_config together. "
-            "Use either interrupt_config for tool interrupts or post_model_hook for custom post-processing."
-        )
-    elif post_model_hook is not None:
-        selected_post_model_hook = post_model_hook
-    elif interrupt_config is not None:
-        selected_post_model_hook = create_interrupt_hook(interrupt_config)
-    else:
-        selected_post_model_hook = None
-
-    return create_react_agent(
-=======
                 - (optional) `model` (either a LanguageModelLike instance or dict
                   settings)
                 - (optional) `middleware` (list of AgentMiddleware)
@@ -194,6 +82,8 @@
         store: Optional store for persisting longterm memories.
         use_longterm_memory: Whether to use longterm memory - you must provide a store
             in order to use longterm memory.
+        use_local_filesystem: If True, injects LocalFilesystemMiddleware (tools operate on disk).
+            When True, longterm memory is not supported and `use_longterm_memory` must be False.
         interrupt_on: Optional Dict[str, bool | InterruptOnConfig] mapping tool names to
             interrupt configs.
         debug: Whether to enable debug mode. Passed through to create_agent.
@@ -206,20 +96,25 @@
     if model is None:
         model = get_default_model()
 
+    if use_local_filesystem and use_longterm_memory:
+        raise ValueError("Longterm memory is not supported when using the local filesystem. Set use_longterm_memory=False or disable use_local_filesystem.")
+
+    # Choose filesystem middleware kind
+    def _fs_middleware():
+        if use_local_filesystem:
+            return LocalFilesystemMiddleware()
+        return FilesystemMiddleware(long_term_memory=use_longterm_memory)
+
     deepagent_middleware = [
         TodoListMiddleware(),
-        FilesystemMiddleware(
-            long_term_memory=use_longterm_memory,
-        ),
+        _fs_middleware(),
         SubAgentMiddleware(
             default_model=model,
             default_tools=tools,
             subagents=subagents if subagents is not None else [],
             default_middleware=[
                 TodoListMiddleware(),
-                FilesystemMiddleware(
-                    long_term_memory=use_longterm_memory,
-                ),
+                _fs_middleware(),
                 SummarizationMiddleware(
                     model=model,
                     max_tokens_before_summary=170000,
@@ -243,7 +138,6 @@
         deepagent_middleware.extend(middleware)
 
     return create_agent(
->>>>>>> cf81a1d6
         model,
         system_prompt=system_prompt + "\n\n" + BASE_AGENT_PROMPT if system_prompt else BASE_AGENT_PROMPT,
         tools=tools,
