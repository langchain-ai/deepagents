--- conflicted
+++ resolved
@@ -5,36 +5,23 @@
 import sys
 from pathlib import Path
 
-<<<<<<< HEAD
+from deepagents.backends.protocol import SandboxBackendProtocol
+
 from .agent import create_agent_with_config, list_agents, reset_agent
 from .commands import execute_bash_command, handle_command
 from .config import COLORS, DEEP_AGENTS_ASCII, SessionState, console, create_model
 from .execution import execute_task
 from .input import create_prompt_session
+from .integrations.sandbox_factory import (
+    create_sandbox,
+    get_default_working_dir,
+)
 from .skills import create_skill, list_skills, show_skill_info
 from .tools import fetch_url, http_request, tavily_client, web_search
 from .ui import TokenTracker, show_help
 
 
-def check_cli_dependencies():
-=======
-from deepagents.backends.protocol import SandboxBackendProtocol
-
-from deepagents_cli.agent import create_agent_with_config, list_agents, reset_agent
-from deepagents_cli.commands import execute_bash_command, handle_command
-from deepagents_cli.config import COLORS, DEEP_AGENTS_ASCII, SessionState, console, create_model
-from deepagents_cli.execution import execute_task
-from deepagents_cli.input import create_prompt_session
-from deepagents_cli.integrations.sandbox_factory import (
-    create_sandbox,
-    get_default_working_dir,
-)
-from deepagents_cli.tools import fetch_url, http_request, tavily_client, web_search
-from deepagents_cli.ui import TokenTracker, show_help
-
-
 def check_cli_dependencies() -> None:
->>>>>>> 8cacc0cb
     """Check if CLI optional dependencies are installed."""
     missing = []
 
@@ -297,13 +284,8 @@
     from .token_utils import calculate_baseline_tokens
 
     agent_dir = Path.home() / ".deepagents" / assistant_id
-<<<<<<< HEAD
-    system_prompt = get_system_prompt(assistant_id)
+    system_prompt = get_system_prompt(assistant_id=assistant_id, sandbox_type=sandbox_type)
     baseline_tokens = calculate_baseline_tokens(model, agent_dir, system_prompt, assistant_id)
-=======
-    system_prompt = get_system_prompt(sandbox_type=sandbox_type)
-    baseline_tokens = calculate_baseline_tokens(model, agent_dir, system_prompt)
->>>>>>> 8cacc0cb
 
     await simple_cli(
         agent,
