"""Main entry point and CLI loop for deepagents."""

import argparse
import asyncio
import sys
from pathlib import Path

from .agent import create_agent_with_config, list_agents, reset_agent
from .commands import execute_bash_command, handle_command
from .config import COLORS, DEEP_AGENTS_ASCII, SessionState, console, create_model
from .execution import execute_task
from .input import create_prompt_session
<<<<<<< HEAD
from .sandbox_factory import (
    create_daytona_sandbox,
    create_modal_sandbox,
    create_runloop_sandbox,
)
from .tools import http_request, tavily_client, web_search
=======
from .tools import fetch_url, http_request, tavily_client, web_search
>>>>>>> 5ae909fa
from .ui import TokenTracker, show_help

# Default working directories per sandbox provider
SANDBOX_WORKING_DIRS = {
    "modal": "/workspace",
    "runloop": "/home/user",
    "daytona": "/home/daytona",
}


def check_cli_dependencies() -> None:
    """Check if CLI optional dependencies are installed."""
    missing = []

    try:
        import rich
    except ImportError:
        missing.append("rich")

    try:
        import requests
    except ImportError:
        missing.append("requests")

    try:
        import dotenv
    except ImportError:
        missing.append("python-dotenv")

    try:
        import tavily
    except ImportError:
        missing.append("tavily-python")

    try:
        import prompt_toolkit
    except ImportError:
        missing.append("prompt-toolkit")

    if missing:
        print("\n❌ Missing required CLI dependencies!")
        print("\nThe following packages are required to use the deepagents CLI:")
        for pkg in missing:
            print(f"  - {pkg}")
        print("\nPlease install them with:")
        print("  pip install deepagents[cli]")
        print("\nOr install all dependencies:")
        print("  pip install 'deepagents[cli]'")
        sys.exit(1)


def parse_args():
    """Parse command line arguments."""
    parser = argparse.ArgumentParser(
        description="DeepAgents - AI Coding Assistant",
        formatter_class=argparse.RawDescriptionHelpFormatter,
        add_help=False,
    )

    subparsers = parser.add_subparsers(dest="command", help="Command to run")

    # List command
    subparsers.add_parser("list", help="List all available agents")

    # Help command
    subparsers.add_parser("help", help="Show help information")

    # Reset command
    reset_parser = subparsers.add_parser("reset", help="Reset an agent")
    reset_parser.add_argument("--agent", required=True, help="Name of agent to reset")
    reset_parser.add_argument(
        "--target", dest="source_agent", help="Copy prompt from another agent"
    )

    # Default interactive mode
    parser.add_argument(
        "--agent",
        default="agent",
        help="Agent identifier for separate memory stores (default: agent).",
    )
    parser.add_argument(
        "--auto-approve",
        action="store_true",
        help="Auto-approve tool usage without prompting (disables human-in-the-loop)",
    )
    parser.add_argument(
        "--sandbox",
        choices=["none", "modal", "daytona", "runloop"],
        default="none",
        help="Remote sandbox for code execution (default: none - local only)",
    )
    parser.add_argument(
        "--sandbox-id",
        help="Existing sandbox ID to reuse (skips creation and cleanup)",
    )
    parser.add_argument(
        "--sandbox-setup",
        help="Path to setup script to run in sandbox after creation",
    )

    return parser.parse_args()


async def simple_cli(
<<<<<<< HEAD
    agent,
    assistant_id: str | None,
    session_state,
    baseline_tokens: int = 0,
    backend=None,
    sandbox_type: str | None = None,
    sandbox_id: str | None = None,
    setup_script_path: str | None = None,
):
    """Main CLI loop.

    Args:
        backend: Backend for file operations (CompositeBackend)
        sandbox_type: Type of sandbox being used (e.g., "modal", "runloop", "daytona").
                     If None, running in local mode.
        sandbox_id: ID of the active sandbox
        setup_script_path: Path to setup script that was run (if any)
    """
=======
    agent, assistant_id: str | None, session_state, baseline_tokens: int = 0
) -> None:
    """Main CLI loop."""
>>>>>>> 5ae909fa
    console.clear()
    console.print(DEEP_AGENTS_ASCII, style=f"bold {COLORS['primary']}")
    console.print()

    # Display sandbox info persistently (survives console.clear())
    if sandbox_type and sandbox_id:
        console.print(f"[yellow]⚡ {sandbox_type.capitalize()} sandbox: {sandbox_id}[/yellow]")
        if setup_script_path:
            console.print(
                f"[green]✓ Setup script ({setup_script_path}) completed successfully[/green]"
            )
        console.print()

    if tavily_client is None:
        console.print(
            "[yellow]⚠ Web search disabled:[/yellow] TAVILY_API_KEY not found.",
            style=COLORS["dim"],
        )
        console.print("  To enable web search, set your Tavily API key:", style=COLORS["dim"])
        console.print("    export TAVILY_API_KEY=your_api_key_here", style=COLORS["dim"])
        console.print(
            "  Or add it to your .env file. Get your key at: https://tavily.com",
            style=COLORS["dim"],
        )
        console.print()

    console.print("... Ready to code! What would you like to build?", style=COLORS["agent"])

    if sandbox_type:
        working_dir = SANDBOX_WORKING_DIRS.get(sandbox_type, "sandbox")
        console.print(f"  [dim]Local CLI directory: {Path.cwd()}[/dim]")
        console.print(f"  [dim]Code execution: Remote sandbox ({working_dir})[/dim]")
    else:
        console.print(f"  [dim]Working directory: {Path.cwd()}[/dim]")

    console.print()

    if session_state.auto_approve:
        console.print(
            "  [yellow]⚡ Auto-approve: ON[/yellow] [dim](tools run without confirmation)[/dim]"
        )
        console.print()

    console.print(
        "  Tips: Enter to submit, Alt+Enter for newline, Ctrl+E for editor, Ctrl+T to toggle auto-approve, Ctrl+C to interrupt",
        style=f"dim {COLORS['dim']}",
    )
    console.print()

    # Create prompt session and token tracker
    session = create_prompt_session(assistant_id, session_state)
    token_tracker = TokenTracker()
    token_tracker.set_baseline(baseline_tokens)

    while True:
        try:
            user_input = await session.prompt_async()
            if session_state.exit_hint_handle:
                session_state.exit_hint_handle.cancel()
                session_state.exit_hint_handle = None
            session_state.exit_hint_until = None
            user_input = user_input.strip()
        except EOFError:
            break
        except KeyboardInterrupt:
            console.print("\nGoodbye!", style=COLORS["primary"])
            break

        if not user_input:
            continue

        # Check for slash commands first
        if user_input.startswith("/"):
            result = handle_command(user_input, agent, token_tracker)
            if result == "exit":
                console.print("\nGoodbye!", style=COLORS["primary"])
                break
            if result:
                # Command was handled, continue to next input
                continue

        # Check for bash commands (!)
        if user_input.startswith("!"):
            execute_bash_command(user_input)
            continue

        # Handle regular quit keywords
        if user_input.lower() in ["quit", "exit", "q"]:
            console.print("\nGoodbye!", style=COLORS["primary"])
            break

        await execute_task(
            user_input, agent, assistant_id, session_state, token_tracker, backend=backend
        )


<<<<<<< HEAD
async def _run_agent_session(
    model,
    assistant_id: str,
    session_state,
    sandbox_backend=None,
    sandbox_type: str | None = None,
    sandbox_id: str | None = None,
    setup_script_path: str | None = None,
):
    """Helper to create agent and run CLI session.

    Extracted to avoid duplication between sandbox and local modes.

    Args:
        model: LLM model to use
        assistant_id: Agent identifier for memory storage
        session_state: Session state with auto-approve settings
        sandbox_backend: Optional sandbox backend for remote execution
        sandbox_type: Type of sandbox being used
        sandbox_id: ID of the active sandbox
        setup_script_path: Path to setup script that was run (if any)
    """
=======
async def main(assistant_id: str, session_state) -> None:
    """Main entry point."""
    # Create the model (checks API keys)
    model = create_model()

>>>>>>> 5ae909fa
    # Create agent with conditional tools
    tools = [http_request, fetch_url]
    if tavily_client is not None:
        tools.append(web_search)

    agent, composite_backend = create_agent_with_config(
        model, assistant_id, tools, sandbox=sandbox_backend, sandbox_type=sandbox_type
    )

    # Calculate baseline token count for accurate token tracking
    from .agent import get_system_prompt
    from .token_utils import calculate_baseline_tokens

    agent_dir = Path.home() / ".deepagents" / assistant_id
    system_prompt = get_system_prompt(sandbox_type=sandbox_type)
    baseline_tokens = calculate_baseline_tokens(model, agent_dir, system_prompt)

    await simple_cli(
        agent,
        assistant_id,
        session_state,
        baseline_tokens,
        backend=composite_backend,
        sandbox_type=sandbox_type,
        sandbox_id=sandbox_id,
        setup_script_path=setup_script_path,
    )


async def main(
    assistant_id: str,
    session_state,
    sandbox_type: str = "none",
    sandbox_id: str | None = None,
    setup_script_path: str | None = None,
):
    """Main entry point with conditional sandbox support.

    Args:
        assistant_id: Agent identifier for memory storage
        session_state: Session state with auto-approve settings
        sandbox_type: Type of sandbox ("none", "modal", "runloop", "daytona")
        sandbox_id: Optional existing sandbox ID to reuse
        setup_script_path: Optional path to setup script to run in sandbox
    """
    model = create_model()

    # Map sandbox types to context managers
    sandbox_providers = {
        "modal": create_modal_sandbox,
        "runloop": create_runloop_sandbox,
        "daytona": create_daytona_sandbox,
    }

    # Branch 1: User wants a sandbox
    if sandbox_type != "none":
        # Validate sandbox type
        if sandbox_type not in sandbox_providers:
            console.print(f"[red]❌ Unknown sandbox type: {sandbox_type}[/red]")
            console.print(
                f"[dim]Available types: {', '.join(sandbox_providers.keys())}, none[/dim]"
            )
            sys.exit(1)

        # Try to create sandbox
        try:
            console.print()
            with sandbox_providers[sandbox_type](sandbox_id, setup_script_path) as (
                sandbox_backend,
                active_sandbox_id,
            ):
                console.print(f"[yellow]⚡ Remote execution enabled ({sandbox_type})[/yellow]")
                console.print()

                await _run_agent_session(
                    model,
                    assistant_id,
                    session_state,
                    sandbox_backend,
                    sandbox_type=sandbox_type,
                    sandbox_id=active_sandbox_id,
                    setup_script_path=setup_script_path,
                )
        except (ImportError, ValueError, RuntimeError, NotImplementedError) as e:
            # Sandbox creation failed - fail hard (no silent fallback)
            console.print()
            console.print("[red]❌ Sandbox creation failed[/red]")
            console.print(f"[dim]{e}[/dim]")
            sys.exit(1)
        except KeyboardInterrupt:
            console.print("\n\n[yellow]Interrupted[/yellow]")
            sys.exit(0)
        except Exception as e:
            console.print(f"\n[bold red]❌ Error:[/bold red] {e}\n")
            sys.exit(1)

    # Branch 2: User wants local mode (none or default)
    else:
        try:
            await _run_agent_session(model, assistant_id, session_state, sandbox_backend=None)
        except KeyboardInterrupt:
            console.print("\n\n[yellow]Interrupted[/yellow]")
            sys.exit(0)
        except Exception as e:
            console.print(f"\n[bold red]❌ Error:[/bold red] {e}\n")
            sys.exit(1)


def cli_main() -> None:
    """Entry point for console script."""
    # Check dependencies first
    check_cli_dependencies()

    try:
        args = parse_args()

        if args.command == "help":
            show_help()
        elif args.command == "list":
            list_agents()
        elif args.command == "reset":
            reset_agent(args.agent, args.source_agent)
        else:
            # Create session state from args
            session_state = SessionState(auto_approve=args.auto_approve)

            # API key validation happens in create_model()
            asyncio.run(
                main(
                    args.agent,
                    session_state,
                    args.sandbox,
                    args.sandbox_id,
                    args.sandbox_setup,
                )
            )
    except KeyboardInterrupt:
        # Clean exit on Ctrl+C - suppress ugly traceback
        console.print("\n\n[yellow]Interrupted[/yellow]")
        sys.exit(0)


if __name__ == "__main__":
    cli_main()<|MERGE_RESOLUTION|>--- conflicted
+++ resolved
@@ -10,16 +10,13 @@
 from .config import COLORS, DEEP_AGENTS_ASCII, SessionState, console, create_model
 from .execution import execute_task
 from .input import create_prompt_session
-<<<<<<< HEAD
 from .sandbox_factory import (
     create_daytona_sandbox,
     create_modal_sandbox,
     create_runloop_sandbox,
 )
 from .tools import http_request, tavily_client, web_search
-=======
 from .tools import fetch_url, http_request, tavily_client, web_search
->>>>>>> 5ae909fa
 from .ui import TokenTracker, show_help
 
 # Default working directories per sandbox provider
@@ -124,7 +121,6 @@
 
 
 async def simple_cli(
-<<<<<<< HEAD
     agent,
     assistant_id: str | None,
     session_state,
@@ -143,11 +139,6 @@
         sandbox_id: ID of the active sandbox
         setup_script_path: Path to setup script that was run (if any)
     """
-=======
-    agent, assistant_id: str | None, session_state, baseline_tokens: int = 0
-) -> None:
-    """Main CLI loop."""
->>>>>>> 5ae909fa
     console.clear()
     console.print(DEEP_AGENTS_ASCII, style=f"bold {COLORS['primary']}")
     console.print()
@@ -244,7 +235,6 @@
         )
 
 
-<<<<<<< HEAD
 async def _run_agent_session(
     model,
     assistant_id: str,
@@ -267,13 +257,6 @@
         sandbox_id: ID of the active sandbox
         setup_script_path: Path to setup script that was run (if any)
     """
-=======
-async def main(assistant_id: str, session_state) -> None:
-    """Main entry point."""
-    # Create the model (checks API keys)
-    model = create_model()
-
->>>>>>> 5ae909fa
     # Create agent with conditional tools
     tools = [http_request, fetch_url]
     if tavily_client is not None:
