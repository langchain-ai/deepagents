--- conflicted
+++ resolved
@@ -64,7 +64,6 @@
         if subagent_type not in agents:
             return f"Error: invoked agent of type {subagent_type}, the only allowed types are {[f'`{k}`' for k in agents]}"
         sub_agent = agents[subagent_type]
-<<<<<<< HEAD
         sub_state = {"messages": [{"role": "user", "content": description}]}
         config = subagent_configs.get(subagent_type, {"include_files": False, "include_todos": False})
         if config["include_files"]:
@@ -82,19 +81,5 @@
         if config["include_todos"]:
             update["todos"] = result.get("todos", [])
         return Command(update=update)
-=======
-        state["messages"] = [{"role": "user", "content": description}]
-        result = await sub_agent.ainvoke(state)
-        return Command(
-            update={
-                "files": result.get("files", {}),
-                "messages": [
-                    ToolMessage(
-                        result["messages"][-1].content, tool_call_id=tool_call_id
-                    )
-                ],
-            }
-        )
->>>>>>> 6dabd793
 
     return task