"""Agent management and creation for the CLI."""

import os
import shutil
from pathlib import Path

from deepagents import create_deep_agent
from deepagents.backends import CompositeBackend
from deepagents.backends.filesystem import FilesystemBackend
from deepagents.backends.sandbox import SandboxBackendProtocol
from deepagents.middleware.resumable_shell import ResumableShellToolMiddleware
from langchain.agents.middleware import HostExecutionPolicy, InterruptOnConfig
from langchain.tools import BaseTool
from langchain_core.language_models import BaseChatModel
from langgraph.checkpoint.memory import InMemorySaver
from langgraph.pregel import Pregel

<<<<<<< HEAD
from .agent_memory import AgentMemoryMiddleware
from .config import COLORS, config, console, get_default_coding_instructions
from .skills import SkillsMiddleware
=======
from deepagents_cli.agent_memory import AgentMemoryMiddleware
from deepagents_cli.config import COLORS, config, console, get_default_coding_instructions
>>>>>>> 8cacc0cb


def list_agents() -> None:
    """List all available agents."""
    agents_dir = Path.home() / ".deepagents"

    if not agents_dir.exists() or not any(agents_dir.iterdir()):
        console.print("[yellow]No agents found.[/yellow]")
        console.print(
            "[dim]Agents will be created in ~/.deepagents/ when you first use them.[/dim]",
            style=COLORS["dim"],
        )
        return

    console.print("\n[bold]Available Agents:[/bold]\n", style=COLORS["primary"])

    for agent_path in sorted(agents_dir.iterdir()):
        if agent_path.is_dir():
            agent_name = agent_path.name
            agent_md = agent_path / "agent.md"

            if agent_md.exists():
                console.print(f"  • [bold]{agent_name}[/bold]", style=COLORS["primary"])
                console.print(f"    {agent_path}", style=COLORS["dim"])
            else:
                console.print(
                    f"  • [bold]{agent_name}[/bold] [dim](incomplete)[/dim]", style=COLORS["tool"]
                )
                console.print(f"    {agent_path}", style=COLORS["dim"])

    console.print()


def reset_agent(agent_name: str, source_agent: str | None = None) -> None:
    """Reset an agent to default or copy from another agent."""
    agents_dir = Path.home() / ".deepagents"
    agent_dir = agents_dir / agent_name

    if source_agent:
        source_dir = agents_dir / source_agent
        source_md = source_dir / "agent.md"

        if not source_md.exists():
            console.print(
                f"[bold red]Error:[/bold red] Source agent '{source_agent}' not found or has no agent.md"
            )
            return

        source_content = source_md.read_text()
        action_desc = f"contents of agent '{source_agent}'"
    else:
        source_content = get_default_coding_instructions()
        action_desc = "default"

    if agent_dir.exists():
        shutil.rmtree(agent_dir)
        console.print(f"Removed existing agent directory: {agent_dir}", style=COLORS["tool"])

    agent_dir.mkdir(parents=True, exist_ok=True)
    agent_md = agent_dir / "agent.md"
    agent_md.write_text(source_content)

    console.print(f"✓ Agent '{agent_name}' reset to {action_desc}", style=COLORS["primary"])
    console.print(f"Location: {agent_dir}\n", style=COLORS["dim"])


<<<<<<< HEAD
def get_system_prompt(assistant_id: str) -> str:
    """Get the base system prompt for the agent.

    Args:
        assistant_id: The agent identifier for path references
=======
def get_system_prompt(sandbox_type: str | None = None) -> str:
    """Get the base system prompt for the agent.

    Args:
        sandbox_type: Type of sandbox provider ("modal", "runloop", "daytona").
                     If None, agent is operating in local mode.
>>>>>>> 8cacc0cb

    Returns:
        The system prompt string (without agent.md content)
    """
<<<<<<< HEAD
    agent_dir_path = f"~/.deepagents/{assistant_id}"

    return f"""### Current Working Directory

The filesystem backend is currently operating in: `{Path.cwd()}`

### Skills Directory
=======
    if sandbox_type:
        # Get provider-specific working directory
        from deepagents_cli.integrations.sandbox_factory import get_default_working_dir

        working_dir = get_default_working_dir(sandbox_type)

        working_dir_section = f"""### Current Working Directory

You are operating in a **remote Linux sandbox** at `{working_dir}`.

All code execution and file operations happen in this sandbox environment.

**Important:**
- The CLI is running locally on the user's machine, but you execute code remotely
- Use `{working_dir}` as your working directory for all operations
- The local `/memories/` directory is still accessible for persistent storage

"""
    else:
        working_dir_section = f"""### Current Working Directory

The filesystem backend is currently operating in: `{Path.cwd()}`

"""

    return (
        working_dir_section
        + """### Memory System Reminder

Your long-term memory is stored in /memories/ and persists across sessions.

**IMPORTANT - Check memories before answering:**
- When asked "what do you know about X?" → Run `ls /memories/` FIRST, then read relevant files
- When starting a task → Check if you have guides or examples in /memories/
- At the beginning of new sessions → Consider checking `ls /memories/` to see what context you have
>>>>>>> 8cacc0cb

Your skills are stored at: `{agent_dir_path}/skills/`
Skills may contain scripts or supporting files. When executing skill scripts with bash, use the real filesystem path:
Example: `bash python {agent_dir_path}/skills/web-research/script.py`

### Human-in-the-Loop Tool Approval

Some tool calls require user approval before execution. When a tool call is rejected by the user:
1. Accept their decision immediately - do NOT retry the same command
2. Explain that you understand they rejected the action
3. Suggest an alternative approach or ask for clarification
4. Never attempt the exact same rejected command again

Respect the user's decisions and work with them collaboratively.

### Web Search Tool Usage

When you use the web_search tool:
1. The tool will return search results with titles, URLs, and content excerpts
2. You MUST read and process these results, then respond naturally to the user
3. NEVER show raw JSON or tool results directly to the user
4. Synthesize the information from multiple sources into a coherent answer
5. Cite your sources by mentioning page titles or URLs when relevant
6. If the search doesn't find what you need, explain what you found and ask clarifying questions

The user only sees your text responses - not tool results. Always provide a complete, natural language answer after using web_search.

### Todo List Management

When using the write_todos tool:
1. Keep the todo list MINIMAL - aim for 3-6 items maximum
2. Only create todos for complex, multi-step tasks that truly need tracking
3. Break down work into clear, actionable items without over-fragmenting
4. For simple tasks (1-2 steps), just do them directly without creating todos
5. When first creating a todo list for a task, ALWAYS ask the user if the plan looks good before starting work
   - Create the todos, let them render, then ask: "Does this plan look good?" or similar
   - Wait for the user's response before marking the first todo as in_progress
   - If they want changes, adjust the plan accordingly
6. Update todo status promptly as you complete each item

The todo list is a planning tool - use it judiciously to avoid overwhelming the user with excessive task tracking."""
    )


def create_agent_with_config(
    model: str | BaseChatModel,
    assistant_id: str,
    tools: list[BaseTool],
    *,
    sandbox: SandboxBackendProtocol | None = None,
    sandbox_type: str | None = None,
) -> tuple[Pregel, CompositeBackend]:
    """Create and configure an agent with the specified model and tools.

    Args:
        model: LLM model to use
        assistant_id: Agent identifier for memory storage
        tools: Additional tools to provide to agent
        sandbox: Optional sandbox backend for remote execution (e.g., ModalBackend).
                 If None, uses local filesystem + shell.
        sandbox_type: Type of sandbox provider ("modal", "runloop", "daytona")

<<<<<<< HEAD
    # Agent directory with memory and skills per-agent
=======
    Returns:
        2-tuple of graph and backend
    """
    # Setup agent directory for persistent memory (same for both local and remote modes)
>>>>>>> 8cacc0cb
    agent_dir = Path.home() / ".deepagents" / assistant_id
    agent_dir.mkdir(parents=True, exist_ok=True)
    agent_md = agent_dir / "agent.md"
    if not agent_md.exists():
        source_content = get_default_coding_instructions()
        agent_md.write_text(source_content)

<<<<<<< HEAD
    # Skills directory - per-agent
    skills_dir = agent_dir / "skills"
    skills_dir.mkdir(parents=True, exist_ok=True)

    # No virtual routing - use real filesystem paths only
    # Empty routes dict is intentional: the CLI uses real filesystem access via FilesystemBackend
    # instead of virtual routes (e.g., /memories/). Memory and skills are managed by dedicated
    # middleware (AgentMemoryMiddleware, SkillsMiddleware) using real filesystem paths.
    backend = CompositeBackend(
        default=FilesystemBackend(),
        routes={},  # No virtualization
    )

    # Agent middleware with real paths
    agent_middleware = [
        AgentMemoryMiddleware(agent_dir=agent_dir, assistant_id=assistant_id),
        SkillsMiddleware(skills_dir=skills_dir, assistant_id=assistant_id),
        shell_middleware,
    ]

    # Get the system prompt with agent-specific paths
    system_prompt = get_system_prompt(assistant_id)
=======
    # Long-term backend for /memories/ route (always local, persists across sessions)
    long_term_backend = FilesystemBackend(root_dir=agent_dir, virtual_mode=True)

    # CONDITIONAL SETUP: Local vs Remote Sandbox
    if sandbox is None:
        # ========== LOCAL MODE (current behavior) ==========
        # Backend: Local filesystem for code + local /memories/
        composite_backend = CompositeBackend(
            default=FilesystemBackend(),  # Current working directory
            routes={"/memories/": long_term_backend},  # Agent memories
        )

        # Middleware: ResumableShellToolMiddleware provides "shell" tool
        agent_middleware = [
            AgentMemoryMiddleware(backend=long_term_backend, memory_path="/memories/"),
            ResumableShellToolMiddleware(
                workspace_root=os.getcwd(), execution_policy=HostExecutionPolicy()
            ),
        ]
    else:
        # ========== REMOTE SANDBOX MODE ==========
        # Backend: Remote sandbox for code + local /memories/
        composite_backend = CompositeBackend(
            default=sandbox,  # Remote sandbox (ModalBackend, etc.)
            routes={"/memories/": long_term_backend},  # Agent memories (still local!)
        )

        # Middleware: create_deep_agent automatically provides file tools + execute
        # when a SandboxBackend is passed, so we only add AgentMemoryMiddleware
        agent_middleware = [
            AgentMemoryMiddleware(backend=long_term_backend, memory_path="/memories/"),
        ]
        # NOTE: File operations (ls, read, write, edit, glob, grep) and execute tool
        # are automatically provided by create_deep_agent when backend is a SandboxBackend.
        # No need to add FilesystemMiddleware or ShellToolMiddleware manually.

    # Get the system prompt (sandbox-aware)
    system_prompt = get_system_prompt(sandbox_type=sandbox_type)
>>>>>>> 8cacc0cb

    # Helper functions for formatting tool descriptions in HITL prompts
    def format_write_file_description(tool_call: dict) -> str:
        """Format write_file tool call for approval prompt."""
        args = tool_call.get("args", {})
        file_path = args.get("file_path", "unknown")
        content = args.get("content", "")

        action = "Overwrite" if os.path.exists(file_path) else "Create"
        line_count = len(content.splitlines())

        return f"File: {file_path}\nAction: {action} file\nLines: {line_count}"

    def format_edit_file_description(tool_call: dict) -> str:
        """Format edit_file tool call for approval prompt."""
        args = tool_call.get("args", {})
        file_path = args.get("file_path", "unknown")
        replace_all = bool(args.get("replace_all", False))

        return (
            f"File: {file_path}\n"
            f"Action: Replace text ({'all occurrences' if replace_all else 'single occurrence'})"
        )

    def format_web_search_description(tool_call: dict) -> str:
        """Format web_search tool call for approval prompt."""
        args = tool_call.get("args", {})
        query = args.get("query", "unknown")
        max_results = args.get("max_results", 5)

        return f"Query: {query}\nMax results: {max_results}\n\n⚠️  This will use Tavily API credits"

    def format_fetch_url_description(tool_call: dict) -> str:
        """Format fetch_url tool call for approval prompt."""
        args = tool_call.get("args", {})
        url = args.get("url", "unknown")
        timeout = args.get("timeout", 30)

        return (
            f"URL: {url}\nTimeout: {timeout}s\n\n⚠️  Will fetch and convert web content to markdown"
        )

    def format_task_description(tool_call: dict) -> str:
        """Format task (subagent) tool call for approval prompt."""
        args = tool_call.get("args", {})
        description = args.get("description", "unknown")
        prompt = args.get("prompt", "")

        # Truncate prompt if too long
        prompt_preview = prompt[:300]
        if len(prompt) > 300:
            prompt_preview += "..."

        return (
            f"Task: {description}\n\n"
            f"Instructions to subagent:\n"
            f"{'─' * 40}\n"
            f"{prompt_preview}\n"
            f"{'─' * 40}\n\n"
            f"⚠️  Subagent will have access to file operations and shell commands"
        )

    # Configure human-in-the-loop for potentially destructive tools
    shell_interrupt_config: InterruptOnConfig = {
        "allowed_decisions": ["approve", "reject"],
        "description": lambda tool_call, state, runtime: (
            f"Shell Command: {tool_call['args'].get('command', 'N/A')}\n"
            f"Working Directory: {os.getcwd()}"
        ),
    }

    execute_interrupt_config: InterruptOnConfig = {
        "allowed_decisions": ["approve", "reject"],
        "description": lambda tool_call, state, runtime: (
            f"Execute Command: {tool_call['args'].get('command', 'N/A')}\nLocation: Remote Sandbox"
        ),
    }

    write_file_interrupt_config: InterruptOnConfig = {
        "allowed_decisions": ["approve", "reject"],
        "description": lambda tool_call, state, runtime: format_write_file_description(tool_call),
    }

    edit_file_interrupt_config: InterruptOnConfig = {
        "allowed_decisions": ["approve", "reject"],
        "description": lambda tool_call, state, runtime: format_edit_file_description(tool_call),
    }

    web_search_interrupt_config: InterruptOnConfig = {
        "allowed_decisions": ["approve", "reject"],
        "description": lambda tool_call, state, runtime: format_web_search_description(tool_call),
    }

    fetch_url_interrupt_config: InterruptOnConfig = {
        "allowed_decisions": ["approve", "reject"],
        "description": lambda tool_call, state, runtime: format_fetch_url_description(tool_call),
    }

    task_interrupt_config: InterruptOnConfig = {
        "allowed_decisions": ["approve", "reject"],
        "description": lambda tool_call, state, runtime: format_task_description(tool_call),
    }

    agent = create_deep_agent(
        model=model,
        system_prompt=system_prompt,
        tools=tools,
        backend=composite_backend,
        middleware=agent_middleware,
        interrupt_on={
            "shell": shell_interrupt_config,
            "execute": execute_interrupt_config,
            "write_file": write_file_interrupt_config,
            "edit_file": edit_file_interrupt_config,
            "web_search": web_search_interrupt_config,
            "fetch_url": fetch_url_interrupt_config,
            "task": task_interrupt_config,
        },
    ).with_config(config)

    agent.checkpointer = InMemorySaver()

    return agent, composite_backend<|MERGE_RESOLUTION|>--- conflicted
+++ resolved
@@ -15,14 +15,9 @@
 from langgraph.checkpoint.memory import InMemorySaver
 from langgraph.pregel import Pregel
 
-<<<<<<< HEAD
 from .agent_memory import AgentMemoryMiddleware
 from .config import COLORS, config, console, get_default_coding_instructions
 from .skills import SkillsMiddleware
-=======
-from deepagents_cli.agent_memory import AgentMemoryMiddleware
-from deepagents_cli.config import COLORS, config, console, get_default_coding_instructions
->>>>>>> 8cacc0cb
 
 
 def list_agents() -> None:
@@ -89,36 +84,22 @@
     console.print(f"Location: {agent_dir}\n", style=COLORS["dim"])
 
 
-<<<<<<< HEAD
-def get_system_prompt(assistant_id: str) -> str:
+def get_system_prompt(assistant_id: str, sandbox_type: str | None = None) -> str:
     """Get the base system prompt for the agent.
 
     Args:
         assistant_id: The agent identifier for path references
-=======
-def get_system_prompt(sandbox_type: str | None = None) -> str:
-    """Get the base system prompt for the agent.
-
-    Args:
         sandbox_type: Type of sandbox provider ("modal", "runloop", "daytona").
                      If None, agent is operating in local mode.
->>>>>>> 8cacc0cb
 
     Returns:
         The system prompt string (without agent.md content)
     """
-<<<<<<< HEAD
     agent_dir_path = f"~/.deepagents/{assistant_id}"
 
-    return f"""### Current Working Directory
-
-The filesystem backend is currently operating in: `{Path.cwd()}`
-
-### Skills Directory
-=======
     if sandbox_type:
         # Get provider-specific working directory
-        from deepagents_cli.integrations.sandbox_factory import get_default_working_dir
+        from .integrations.sandbox_factory import get_default_working_dir
 
         working_dir = get_default_working_dir(sandbox_type)
 
@@ -143,15 +124,7 @@
 
     return (
         working_dir_section
-        + """### Memory System Reminder
-
-Your long-term memory is stored in /memories/ and persists across sessions.
-
-**IMPORTANT - Check memories before answering:**
-- When asked "what do you know about X?" → Run `ls /memories/` FIRST, then read relevant files
-- When starting a task → Check if you have guides or examples in /memories/
-- At the beginning of new sessions → Consider checking `ls /memories/` to see what context you have
->>>>>>> 8cacc0cb
+        + f"""### Skills Directory
 
 Your skills are stored at: `{agent_dir_path}/skills/`
 Skills may contain scripts or supporting files. When executing skill scripts with bash, use the real filesystem path:
@@ -196,6 +169,7 @@
     )
 
 
+
 def create_agent_with_config(
     model: str | BaseChatModel,
     assistant_id: str,
@@ -214,14 +188,10 @@
                  If None, uses local filesystem + shell.
         sandbox_type: Type of sandbox provider ("modal", "runloop", "daytona")
 
-<<<<<<< HEAD
-    # Agent directory with memory and skills per-agent
-=======
     Returns:
         2-tuple of graph and backend
     """
     # Setup agent directory for persistent memory (same for both local and remote modes)
->>>>>>> 8cacc0cb
     agent_dir = Path.home() / ".deepagents" / assistant_id
     agent_dir.mkdir(parents=True, exist_ok=True)
     agent_md = agent_dir / "agent.md"
@@ -229,69 +199,45 @@
         source_content = get_default_coding_instructions()
         agent_md.write_text(source_content)
 
-<<<<<<< HEAD
     # Skills directory - per-agent
     skills_dir = agent_dir / "skills"
     skills_dir.mkdir(parents=True, exist_ok=True)
 
-    # No virtual routing - use real filesystem paths only
-    # Empty routes dict is intentional: the CLI uses real filesystem access via FilesystemBackend
-    # instead of virtual routes (e.g., /memories/). Memory and skills are managed by dedicated
-    # middleware (AgentMemoryMiddleware, SkillsMiddleware) using real filesystem paths.
-    backend = CompositeBackend(
-        default=FilesystemBackend(),
-        routes={},  # No virtualization
-    )
-
-    # Agent middleware with real paths
-    agent_middleware = [
-        AgentMemoryMiddleware(agent_dir=agent_dir, assistant_id=assistant_id),
-        SkillsMiddleware(skills_dir=skills_dir, assistant_id=assistant_id),
-        shell_middleware,
-    ]
-
-    # Get the system prompt with agent-specific paths
-    system_prompt = get_system_prompt(assistant_id)
-=======
-    # Long-term backend for /memories/ route (always local, persists across sessions)
-    long_term_backend = FilesystemBackend(root_dir=agent_dir, virtual_mode=True)
-
     # CONDITIONAL SETUP: Local vs Remote Sandbox
     if sandbox is None:
-        # ========== LOCAL MODE (current behavior) ==========
-        # Backend: Local filesystem for code + local /memories/
+        # ========== LOCAL MODE ==========
+        # Backend: Local filesystem for code (no virtual routes)
         composite_backend = CompositeBackend(
             default=FilesystemBackend(),  # Current working directory
-            routes={"/memories/": long_term_backend},  # Agent memories
-        )
-
-        # Middleware: ResumableShellToolMiddleware provides "shell" tool
+            routes={},  # No virtualization - use real paths
+        )
+
+        # Middleware: AgentMemoryMiddleware, SkillsMiddleware, ResumableShellToolMiddleware
         agent_middleware = [
-            AgentMemoryMiddleware(backend=long_term_backend, memory_path="/memories/"),
+            AgentMemoryMiddleware(agent_dir=agent_dir, assistant_id=assistant_id),
+            SkillsMiddleware(skills_dir=skills_dir, assistant_id=assistant_id),
             ResumableShellToolMiddleware(
                 workspace_root=os.getcwd(), execution_policy=HostExecutionPolicy()
             ),
         ]
     else:
         # ========== REMOTE SANDBOX MODE ==========
-        # Backend: Remote sandbox for code + local /memories/
+        # Backend: Remote sandbox for code (no /memories/ route needed with filesystem-based memory)
         composite_backend = CompositeBackend(
             default=sandbox,  # Remote sandbox (ModalBackend, etc.)
-            routes={"/memories/": long_term_backend},  # Agent memories (still local!)
-        )
-
-        # Middleware: create_deep_agent automatically provides file tools + execute
-        # when a SandboxBackend is passed, so we only add AgentMemoryMiddleware
-        agent_middleware = [
-            AgentMemoryMiddleware(backend=long_term_backend, memory_path="/memories/"),
-        ]
+            routes={},  # No virtualization
+        )
+
+        # Middleware: AgentMemoryMiddleware and SkillsMiddleware
         # NOTE: File operations (ls, read, write, edit, glob, grep) and execute tool
         # are automatically provided by create_deep_agent when backend is a SandboxBackend.
-        # No need to add FilesystemMiddleware or ShellToolMiddleware manually.
-
-    # Get the system prompt (sandbox-aware)
-    system_prompt = get_system_prompt(sandbox_type=sandbox_type)
->>>>>>> 8cacc0cb
+        agent_middleware = [
+            AgentMemoryMiddleware(agent_dir=agent_dir, assistant_id=assistant_id),
+            SkillsMiddleware(skills_dir=skills_dir, assistant_id=assistant_id),
+        ]
+
+    # Get the system prompt (sandbox-aware and with skills)
+    system_prompt = get_system_prompt(assistant_id=assistant_id, sandbox_type=sandbox_type)
 
     # Helper functions for formatting tool descriptions in HITL prompts
     def format_write_file_description(tool_call: dict) -> str:
