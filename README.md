--- conflicted
+++ resolved
@@ -105,7 +105,7 @@
 
 ```python
 from langchain_mcp_adapters.client import MultiServerMCPClient
-from deepagents import create_deep_agent
+from deepagents import async_create_deep_agent
 
 async def main():
     mcp_client = MultiServerMCPClient(...)
@@ -300,17 +300,10 @@
 
 #### From [FilesystemMiddleware](libs/deepagents/deepagents/middleware/filesystem.py)
 
-<<<<<<< HEAD
 - Lists all filesystem tools (`ls`, `read_file`, `write_file`, `edit_file`, `glob`, `grep`, `execute`*)
 - Explains that file paths must start with `/`
 - Describes each tool's purpose and parameters
 - Notes about context offloading for large tool results
-=======
-```python
-import asyncio
-from langchain_mcp_adapters.client import MultiServerMCPClient
-from deepagents import async_create_deep_agent
->>>>>>> 893da127
 
 #### From [SubAgentMiddleware](libs/deepagents/deepagents/middleware/subagents.py)
 
