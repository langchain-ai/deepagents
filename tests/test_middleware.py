--- conflicted
+++ resolved
@@ -17,9 +17,6 @@
     FilesystemMiddleware,
     FilesystemState,
 )
-<<<<<<< HEAD
-from deepagents.backends import StateBackend, StoreBackend, CompositeBackend
-=======
 from deepagents.backends import StoreBackend, CompositeBackend
 from deepagents.backends import (
     CompositeStateBackendProvider,
@@ -27,7 +24,6 @@
     StateBackendProvider,
 )
 
->>>>>>> b3bca9e5
 from deepagents.backends.utils import create_file_data, update_file_data
 from deepagents.middleware.patch_tool_calls import PatchToolCallsMiddleware
 from deepagents.middleware.subagents import DEFAULT_GENERAL_PURPOSE_DESCRIPTION, TASK_SYSTEM_PROMPT, TASK_TOOL_DESCRIPTION, SubAgentMiddleware
@@ -68,86 +64,47 @@
 class TestFilesystemMiddleware:
     def test_init_default(self):
         middleware = FilesystemMiddleware()
-<<<<<<< HEAD
-        assert isinstance(middleware.backend, StateBackend)
-=======
         assert isinstance(middleware.backend, StateBackendProvider)
->>>>>>> b3bca9e5
         assert middleware.system_prompt == FILESYSTEM_SYSTEM_PROMPT
         assert len(middleware.tools) == 6
 
     def test_init_with_composite_backend(self):
-<<<<<<< HEAD
-        backend = CompositeBackend(
-            default=StateBackend(),
-            routes={"/memories/": StoreBackend()}
-        )
-        middleware = FilesystemMiddleware(memory_backend=backend)
-        assert isinstance(middleware.backend, CompositeBackend)
-=======
         backend = CompositeStateBackendProvider(
             routes={"/memories/": StoreBackendProvider()}
         )
         middleware = FilesystemMiddleware(backend=backend)
         assert isinstance(middleware.backend, CompositeStateBackendProvider)
->>>>>>> b3bca9e5
         assert middleware.system_prompt == FILESYSTEM_SYSTEM_PROMPT
         assert len(middleware.tools) == 6
 
     def test_init_custom_system_prompt_default(self):
         middleware = FilesystemMiddleware(system_prompt="Custom system prompt")
-<<<<<<< HEAD
-        assert isinstance(middleware.backend, StateBackend)
-=======
         assert isinstance(middleware.backend, StateBackendProvider)
->>>>>>> b3bca9e5
         assert middleware.system_prompt == "Custom system prompt"
         assert len(middleware.tools) == 6
 
     def test_init_custom_system_prompt_with_composite(self):
-<<<<<<< HEAD
-        backend = CompositeBackend(
-            default=StateBackend(),
-            routes={"/memories/": StoreBackend()}
-        )
-        middleware = FilesystemMiddleware(memory_backend=backend, system_prompt="Custom system prompt")
-        assert isinstance(middleware.backend, CompositeBackend)
-=======
         backend = CompositeStateBackendProvider(
             routes={"/memories/": StoreBackendProvider()}
         )
         middleware = FilesystemMiddleware(backend=backend, system_prompt="Custom system prompt")
         assert isinstance(middleware.backend, CompositeStateBackendProvider)
->>>>>>> b3bca9e5
         assert middleware.system_prompt == "Custom system prompt"
         assert len(middleware.tools) == 6
 
     def test_init_custom_tool_descriptions_default(self):
         middleware = FilesystemMiddleware(custom_tool_descriptions={"ls": "Custom ls tool description"})
-<<<<<<< HEAD
-        assert isinstance(middleware.backend, StateBackend)
-=======
         assert isinstance(middleware.backend, StateBackendProvider)
->>>>>>> b3bca9e5
         assert middleware.system_prompt == FILESYSTEM_SYSTEM_PROMPT
         ls_tool = next(tool for tool in middleware.tools if tool.name == "ls")
         assert ls_tool.description == "Custom ls tool description"
 
     def test_init_custom_tool_descriptions_with_composite(self):
-<<<<<<< HEAD
-        backend = CompositeBackend(
-            default=StateBackend(),
-            routes={"/memories/": StoreBackend()}
-        )
-        middleware = FilesystemMiddleware(memory_backend=backend, custom_tool_descriptions={"ls": "Custom ls tool description"})
-        assert isinstance(middleware.backend, CompositeBackend)
-=======
         backend = CompositeStateBackendProvider(
             routes={"/memories/": StoreBackendProvider()}
         )
         middleware = FilesystemMiddleware(backend=backend, custom_tool_descriptions={"ls": "Custom ls tool description"})
         assert isinstance(middleware.backend, CompositeStateBackendProvider)
->>>>>>> b3bca9e5
         assert middleware.system_prompt == FILESYSTEM_SYSTEM_PROMPT
         ls_tool = next(tool for tool in middleware.tools if tool.name == "ls")
         assert ls_tool.description == "Custom ls tool description"
@@ -241,13 +198,7 @@
                 ),
             },
         )
-<<<<<<< HEAD
-        middleware = FilesystemMiddleware(
-            memory_backend=StateBackend()
-        )
-=======
-        middleware = FilesystemMiddleware()
->>>>>>> b3bca9e5
+        middleware = FilesystemMiddleware()
         glob_search_tool = next(tool for tool in middleware.tools if tool.name == "glob")
         print(glob_search_tool)
         result = glob_search_tool.invoke(
@@ -284,11 +235,7 @@
                 ),
             },
         )
-<<<<<<< HEAD
-        middleware = FilesystemMiddleware(memory_backend=StateBackend())
-=======
-        middleware = FilesystemMiddleware()
->>>>>>> b3bca9e5
+        middleware = FilesystemMiddleware()
         glob_search_tool = next(tool for tool in middleware.tools if tool.name == "glob")
         result = glob_search_tool.invoke(
             {
@@ -321,11 +268,7 @@
                 ),
             },
         )
-<<<<<<< HEAD
-        middleware = FilesystemMiddleware(memory_backend=StateBackend())
-=======
-        middleware = FilesystemMiddleware()
->>>>>>> b3bca9e5
+        middleware = FilesystemMiddleware()
         glob_search_tool = next(tool for tool in middleware.tools if tool.name == "glob")
         result = glob_search_tool.invoke(
             {
@@ -359,11 +302,7 @@
                 ),
             },
         )
-<<<<<<< HEAD
-        middleware = FilesystemMiddleware(memory_backend=StateBackend())
-=======
-        middleware = FilesystemMiddleware()
->>>>>>> b3bca9e5
+        middleware = FilesystemMiddleware()
         glob_search_tool = next(tool for tool in middleware.tools if tool.name == "glob")
         result = glob_search_tool.invoke(
             {
@@ -386,11 +325,7 @@
                 ),
             },
         )
-<<<<<<< HEAD
-        middleware = FilesystemMiddleware(memory_backend=StateBackend())
-=======
-        middleware = FilesystemMiddleware()
->>>>>>> b3bca9e5
+        middleware = FilesystemMiddleware()
         glob_search_tool = next(tool for tool in middleware.tools if tool.name == "glob")
         result = glob_search_tool.invoke(
             {
@@ -421,11 +356,7 @@
                 ),
             },
         )
-<<<<<<< HEAD
-        middleware = FilesystemMiddleware(memory_backend=StateBackend())
-=======
-        middleware = FilesystemMiddleware()
->>>>>>> b3bca9e5
+        middleware = FilesystemMiddleware()
         grep_search_tool = next(tool for tool in middleware.tools if tool.name == "grep")
         result = grep_search_tool.invoke(
             {
@@ -448,11 +379,7 @@
                 ),
             },
         )
-<<<<<<< HEAD
-        middleware = FilesystemMiddleware(memory_backend=StateBackend())
-=======
-        middleware = FilesystemMiddleware()
->>>>>>> b3bca9e5
+        middleware = FilesystemMiddleware()
         grep_search_tool = next(tool for tool in middleware.tools if tool.name == "grep")
         result = grep_search_tool.invoke(
             {
@@ -514,11 +441,7 @@
         result = grep_search_tool.invoke(
             {
                 "pattern": "import",
-<<<<<<< HEAD
-                "include": "*.py",
-=======
                 "glob": "*.py",
->>>>>>> b3bca9e5
                 "runtime": ToolRuntime(state=state, context=None, tool_call_id="", store=None, stream_writer=lambda _: None, config={}),
             }
         )
@@ -920,20 +843,12 @@
 
 class TestTruncation:
     def test_truncate_list_result_no_truncation(self):
-<<<<<<< HEAD
-        from deepagents.memory.backends.utils import truncate_if_too_long
-=======
->>>>>>> b3bca9e5
 
         items = ["/file1.py", "/file2.py", "/file3.py"]
         result = truncate_if_too_long(items)
         assert result == items
 
     def test_truncate_list_result_with_truncation(self):
-<<<<<<< HEAD
-        from deepagents.memory.backends.utils import truncate_if_too_long
-=======
->>>>>>> b3bca9e5
 
         # Create a list that exceeds the token limit (20000 tokens * 4 chars = 80000 chars)
         large_items = [f"/very_long_file_path_{'x' * 100}_{i}.py" for i in range(1000)]
@@ -946,20 +861,12 @@
         assert "try being more specific" in result[-1]
 
     def test_truncate_string_result_no_truncation(self):
-<<<<<<< HEAD
-        from deepagents.memory.backends.utils import truncate_if_too_long
-=======
->>>>>>> b3bca9e5
 
         content = "short content"
         result = truncate_if_too_long(content)
         assert result == content
 
     def test_truncate_string_result_with_truncation(self):
-<<<<<<< HEAD
-        from deepagents.memory.backends.utils import truncate_if_too_long
-=======
->>>>>>> b3bca9e5
 
         # Create string that exceeds the token limit (20000 tokens * 4 chars = 80000 chars)
         large_content = "x" * 100000
