from deepagents.sub_agent import _create_task_tool, SubAgent
from deepagents.model import get_default_model
from deepagents.tools import (
    write_todos,
    write_file,
    read_file,
    ls,
    edit_file,
    glob,
    grep,
)
from deepagents.local_fs_tools import (
    write_file as local_write_file,
    read_file as local_read_file,
    ls as local_ls,
    edit_file as local_edit_file,
    glob as local_glob,
    grep as local_grep,
)
from deepagents.state import DeepAgentState
from typing import Sequence, Union, Callable, Any, TypeVar, Type, Optional
from langchain_core.tools import BaseTool
from langchain_core.language_models import LanguageModelLike
from langgraph.types import Checkpointer

from langgraph.prebuilt import create_react_agent

StateSchema = TypeVar("StateSchema", bound=DeepAgentState)
StateSchemaType = Type[StateSchema]

base_prompt = """You have access to a number of standard tools

## `write_todos`

You have access to the `write_todos` tools to help you manage and plan tasks. Use these tools VERY frequently to ensure that you are tracking your tasks and giving the user visibility into your progress.
These tools are also EXTREMELY helpful for planning tasks, and for breaking down larger complex tasks into smaller steps. If you do not use this tool when planning, you may forget to do important tasks - and that is unacceptable.

It is critical that you mark todos as completed as soon as you are done with a task. Do not batch up multiple tasks before marking them as completed.
## `task`

- When doing web search, prefer to use the `task` tool in order to reduce context usage.

"""


def create_deep_agent(
    tools: Sequence[Union[BaseTool, Callable, dict[str, Any]]],
    instructions: str,
    model: Optional[Union[str, LanguageModelLike]] = None,
    subagents: list[SubAgent] = None,
    state_schema: Optional[StateSchemaType] = None,
<<<<<<< HEAD
    local_filesystem: bool = False,
=======
    config_schema: Optional[Type[Any]] = None,
    checkpointer: Optional[Checkpointer] = None,
>>>>>>> 6dabd793
):
    """Create a deep agent.

    This agent will by default have access to a tool to write todos (write_todos),
    and then six file system tools: write_file, ls, read_file, edit_file, glob, grep.

    Args:
        tools: The additional tools the agent should have access to.
        instructions: The additional instructions the agent should have. Will go in
            the system prompt.
        model: The model to use.
        subagents: The subagents to use. Each subagent should be a dictionary with the
            following keys:
                - `name`
                - `description` (used by the main agent to decide whether to call the sub agent)
                - `prompt` (used as the system prompt in the subagent)
                - (optional) `tools`
        state_schema: The schema of the deep agent. Should subclass from DeepAgentState
<<<<<<< HEAD
        local_filesystem: If True, use real filesystem tools instead of mock state-based tools
=======
        config_schema: The schema of the deep agent.
        checkpointer: Optional checkpointer for persisting agent state between runs.
>>>>>>> 6dabd793
    """
    prompt = instructions + base_prompt
    if local_filesystem:
        built_in_tools = [
            write_todos,
            local_write_file,
            local_read_file,
            local_ls,
            local_edit_file,
            local_glob,
            local_grep,
        ]
    else:
        built_in_tools = [write_todos, write_file, read_file, ls, edit_file, glob, grep]
    if model is None:
        model = get_default_model()
    state_schema = state_schema or DeepAgentState
    task_tool = _create_task_tool(
        list(tools) + built_in_tools, instructions, subagents or [], model, state_schema
    )
    all_tools = built_in_tools + list(tools) + [task_tool]
    return create_react_agent(
        model,
        prompt=prompt,
        tools=all_tools,
        state_schema=state_schema,
        config_schema=config_schema,
        checkpointer=checkpointer,
    )<|MERGE_RESOLUTION|>--- conflicted
+++ resolved
@@ -49,12 +49,9 @@
     model: Optional[Union[str, LanguageModelLike]] = None,
     subagents: list[SubAgent] = None,
     state_schema: Optional[StateSchemaType] = None,
-<<<<<<< HEAD
     local_filesystem: bool = False,
-=======
     config_schema: Optional[Type[Any]] = None,
     checkpointer: Optional[Checkpointer] = None,
->>>>>>> 6dabd793
 ):
     """Create a deep agent.
 
@@ -73,12 +70,9 @@
                 - `prompt` (used as the system prompt in the subagent)
                 - (optional) `tools`
         state_schema: The schema of the deep agent. Should subclass from DeepAgentState
-<<<<<<< HEAD
         local_filesystem: If True, use real filesystem tools instead of mock state-based tools
-=======
         config_schema: The schema of the deep agent.
         checkpointer: Optional checkpointer for persisting agent state between runs.
->>>>>>> 6dabd793
     """
     prompt = instructions + base_prompt
     if local_filesystem:
