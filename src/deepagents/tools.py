--- conflicted
+++ resolved
@@ -1,11 +1,7 @@
 from langchain_core.tools import tool, InjectedToolCallId
 from langgraph.types import Command
 from langchain_core.messages import ToolMessage
-<<<<<<< HEAD
-from typing import Annotated, Optional
-=======
-from typing import Annotated, Union
->>>>>>> a69d10b8
+from typing import Annotated, Optional, Union
 from langgraph.prebuilt import InjectedState
 import re
 
