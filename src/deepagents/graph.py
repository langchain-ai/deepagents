from deepagents.sub_agent import _create_task_tool, SubAgent
from deepagents.model import get_default_model
from deepagents.tools import write_todos, write_file, read_file, ls, edit_file
from deepagents.state import DeepAgentState
from typing import Sequence, Union, Callable, Any, TypeVar, Type, Optional, Dict
from langchain_core.tools import BaseTool
from langchain_core.language_models import LanguageModelLike
from deepagents.interrupt import create_interrupt_hook, ToolInterruptConfig
from langgraph.types import Checkpointer
from langgraph.prebuilt import create_react_agent

StateSchema = TypeVar("StateSchema", bound=DeepAgentState)
StateSchemaType = Type[StateSchema]

base_prompt = """You have access to a number of standard tools

## `write_todos`

You have access to the `write_todos` tools to help you manage and plan tasks. Use these tools VERY frequently to ensure that you are tracking your tasks and giving the user visibility into your progress.
These tools are also EXTREMELY helpful for planning tasks, and for breaking down larger complex tasks into smaller steps. If you do not use this tool when planning, you may forget to do important tasks - and that is unacceptable.

It is critical that you mark todos as completed as soon as you are done with a task. Do not batch up multiple tasks before marking them as completed.
## `task`

- When doing web search, prefer to use the `task` tool in order to reduce context usage."""


def create_deep_agent(
    tools: Sequence[Union[BaseTool, Callable, dict[str, Any]]],
    instructions: str,
    model: Optional[Union[str, LanguageModelLike]] = None,
    subagents: list[SubAgent] = None,
    state_schema: Optional[StateSchemaType] = None,
<<<<<<< HEAD
    exclude_builtin_tools: bool = False,
    include_builtin_tool_names: Optional[list[str]] = None,
=======
    interrupt_config: Optional[ToolInterruptConfig] = None,
    config_schema: Optional[Type[Any]] = None,
    checkpointer: Optional[Checkpointer] = None,
    post_model_hook: Optional[Callable] = None,
>>>>>>> 559a4028
):
    """Create a deep agent.

    This agent will by default have access to a tool to write todos (write_todos),
    and then four file editing tools: write_file, ls, read_file, edit_file.

    Args:
        tools: The additional tools the agent should have access to.
        instructions: The additional instructions the agent should have. Will go in
            the system prompt.
        model: The model to use.
        subagents: The subagents to use. Each subagent should be a dictionary with the
            following keys:
                - `name`
                - `description` (used by the main agent to decide whether to call the sub agent)
                - `prompt` (used as the system prompt in the subagent)
                - (optional) `tools`
                - (optional) `model` (either a LanguageModelLike instance or dict settings)
        state_schema: The schema of the deep agent. Should subclass from DeepAgentState
<<<<<<< HEAD
        exclude_builtin_tools: If True, exclude all built-in tools from the agent.
        include_builtin_tool_names: If specified, only include built-in tools whose names 
            match those in this list. If not specified, include all built-in tools 
            (unless exclude_builtin_tools is True).
=======
        interrupt_config: Optional Dict[str, HumanInterruptConfig] mapping tool names to interrupt configs.

        config_schema: The schema of the deep agent.
        checkpointer: Optional checkpointer for persisting agent state between runs.
>>>>>>> 559a4028
    """
    
    prompt = instructions + base_prompt
    
    # Define all built-in tools with their names
    all_builtin_tools = [write_todos, write_file, read_file, ls, edit_file]
    
    # Filter built-in tools based on parameters
    if exclude_builtin_tools:
        built_in_tools = []
    elif include_builtin_tool_names is not None:
        # Only include built-in tools whose names are in the specified list
        builtin_tool_names = {tool.name if hasattr(tool, 'name') else tool.__name__ for tool in all_builtin_tools}
        built_in_tools = [
            tool for tool in all_builtin_tools 
            if (tool.name if hasattr(tool, 'name') else tool.__name__) in include_builtin_tool_names
        ]
    else:
        # Include all built-in tools (default behavior)
        built_in_tools = all_builtin_tools
    
    if model is None:
        model = get_default_model()
    state_schema = state_schema or DeepAgentState
    task_tool = _create_task_tool(
        list(tools) + built_in_tools,
        instructions,
        subagents or [],
        model,
        state_schema
    )
    all_tools = built_in_tools + list(tools) + [task_tool]
    
    # Should never be the case that both are specified
    if post_model_hook and interrupt_config:
        raise ValueError(
            "Cannot specify both post_model_hook and interrupt_config together. "
            "Use either interrupt_config for tool interrupts or post_model_hook for custom post-processing."
        )
    elif post_model_hook is not None:
        selected_post_model_hook = post_model_hook
    elif interrupt_config is not None:
        selected_post_model_hook = create_interrupt_hook(interrupt_config)
    else:
        selected_post_model_hook = None
    
    return create_react_agent(
        model,
        prompt=prompt,
        tools=all_tools,
        state_schema=state_schema,
        post_model_hook=selected_post_model_hook,
        config_schema=config_schema,
        checkpointer=checkpointer,
    )<|MERGE_RESOLUTION|>--- conflicted
+++ resolved
@@ -31,15 +31,12 @@
     model: Optional[Union[str, LanguageModelLike]] = None,
     subagents: list[SubAgent] = None,
     state_schema: Optional[StateSchemaType] = None,
-<<<<<<< HEAD
     exclude_builtin_tools: bool = False,
     include_builtin_tool_names: Optional[list[str]] = None,
-=======
     interrupt_config: Optional[ToolInterruptConfig] = None,
     config_schema: Optional[Type[Any]] = None,
     checkpointer: Optional[Checkpointer] = None,
     post_model_hook: Optional[Callable] = None,
->>>>>>> 559a4028
 ):
     """Create a deep agent.
 
@@ -59,17 +56,13 @@
                 - (optional) `tools`
                 - (optional) `model` (either a LanguageModelLike instance or dict settings)
         state_schema: The schema of the deep agent. Should subclass from DeepAgentState
-<<<<<<< HEAD
         exclude_builtin_tools: If True, exclude all built-in tools from the agent.
         include_builtin_tool_names: If specified, only include built-in tools whose names 
             match those in this list. If not specified, include all built-in tools 
             (unless exclude_builtin_tools is True).
-=======
         interrupt_config: Optional Dict[str, HumanInterruptConfig] mapping tool names to interrupt configs.
-
         config_schema: The schema of the deep agent.
         checkpointer: Optional checkpointer for persisting agent state between runs.
->>>>>>> 559a4028
     """
     
     prompt = instructions + base_prompt
