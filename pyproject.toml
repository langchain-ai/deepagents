[project]
name = "deepagents"
version = "0.0.11"
description = "General purpose 'deep agent' with sub-agent spawning, todo list capabilities, and mock file system. Built on LangGraph."
readme = "README.md"
license = { text = "MIT" }
requires-python = ">=3.11,<4.0"
dependencies = [
    "langgraph>=1.0.0a3",
    "langchain-anthropic>=0.1.23",
    "langchain>=1.0.0a12",
    "langgraph-prebuilt>=0.7.0a2",
<<<<<<< HEAD
    "ai-filesystem>=0.1.4",
=======
    "langchain-core>=1.0.0a6"
>>>>>>> ef558019
]

[project.optional-dependencies]
dev = [
    "pytest",
    "pytest-cov",
    "build",
    "twine",
]

[build-system]
requires = ["setuptools>=73.0.0", "wheel"]
build-backend = "setuptools.build_meta"

[tool.setuptools]
packages = ["deepagents", "tests"]
[tool.setuptools.package-dir]
"deepagents" = "src/deepagents"
"tests" = "tests"

[tool.setuptools.package-data]
"*" = ["py.typed"]<|MERGE_RESOLUTION|>--- conflicted
+++ resolved
@@ -10,11 +10,7 @@
     "langchain-anthropic>=0.1.23",
     "langchain>=1.0.0a12",
     "langgraph-prebuilt>=0.7.0a2",
-<<<<<<< HEAD
-    "ai-filesystem>=0.1.4",
-=======
     "langchain-core>=1.0.0a6"
->>>>>>> ef558019
 ]
 
 [project.optional-dependencies]
