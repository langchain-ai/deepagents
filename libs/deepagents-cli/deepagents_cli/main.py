--- conflicted
+++ resolved
@@ -138,12 +138,8 @@
     backend=None,
     sandbox_type: str | None = None,
     setup_script_path: str | None = None,
-<<<<<<< HEAD
     no_splash: bool = False,
-):
-=======
 ) -> None:
->>>>>>> e8ff6320
     """Main CLI loop.
 
     Args:
