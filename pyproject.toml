--- conflicted
+++ resolved
@@ -6,17 +6,9 @@
 license = { text = "MIT" }
 requires-python = ">=3.11,<4.0"
 dependencies = [
-<<<<<<< HEAD
-    "langgraph>=1.0.0a3",
-    "langchain-anthropic>=0.1.23",
-    "langchain>=1.0.0a14",
-    "langgraph-prebuilt>=0.7.0a2",
-    "langchain-core>=1.0.0a6"
-=======
     "langchain-anthropic>=1.0.0,<2.0.0",
     "langchain>=1.0.0,<2.0.0",
     "langchain-core>=1.0.0,<2.0.0",
->>>>>>> 8907f04f
 ]
 
 [project.optional-dependencies]
