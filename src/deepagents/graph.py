--- conflicted
+++ resolved
@@ -2,12 +2,7 @@
 from deepagents.model import get_default_model
 from deepagents.tools import write_todos, write_file, read_file, ls, edit_file
 from deepagents.state import DeepAgentState
-<<<<<<< HEAD
-
 from typing import Sequence, Union, Callable, Any, TypeVar, Type, Optional, Dict, Awaitable
-=======
-from typing import Sequence, Union, Callable, Any, TypeVar, Type, Optional
->>>>>>> a69d10b8
 from langchain_core.tools import BaseTool, tool
 from langchain_core.language_models import LanguageModelLike,LanguageModelInput, BaseMessage
 from langchain_core.chat_models import BaseChatModel
@@ -60,44 +55,6 @@
     post_model_hook: Optional[Callable] = None,
     is_async: bool = False,
 ):
-<<<<<<< HEAD
-    """Create a deep agent.
-
-    This agent will by default have access to a tool to write todos (write_todos),
-    and then four file editing tools: write_file, ls, read_file, edit_file.
-
-    Args:
-        tools: The additional tools the agent should have access to.
-        instructions: The additional instructions the agent should have. Will go in
-            the system prompt.
-        model: The language model for the agent. Supports static and dynamic
-            model selection.
-
-            - **Static model**: A chat model instance (e.g., `ChatOpenAI()`) or
-              string identifier (e.g., `"openai:gpt-4"`)
-            - **Dynamic model**: A callable with signature
-              `(state, runtime) -> BaseChatModel` that returns different models
-              based on runtime context
-              If the model has tools bound via `.bind_tools()` or other configurations,
-              the return type should be a Runnable[LanguageModelInput, BaseMessage]
-              Coroutines are also supported, allowing for asynchronous model selection.     
-        subagents: The subagents to use. Each subagent should be a dictionary with the
-            following keys:
-                - `name`
-                - `description` (used by the main agent to decide whether to call the sub agent)
-                - `prompt` (used as the system prompt in the subagent)
-                - (optional) `tools`
-                - (optional) `model` (either a LanguageModelLike instance or dict settings)
-        state_schema: The schema of the deep agent. Should subclass from DeepAgentState
-        builtin_tools: If not provided, all built-in tools are included. If provided, 
-            only the specified built-in tools are included.
-        interrupt_config: Optional Dict[str, HumanInterruptConfig] mapping tool names to interrupt configs.
-        config_schema: The schema of the deep agent.
-        checkpointer: Optional checkpointer for persisting agent state between runs.
-    """
-    
-=======
->>>>>>> a69d10b8
     prompt = instructions + base_prompt
 
     all_builtin_tools = [write_todos, write_file, read_file, ls, edit_file]
@@ -164,7 +121,19 @@
 def create_deep_agent(
     tools: Sequence[Union[BaseTool, Callable, dict[str, Any]]],
     instructions: str,
-    model: Optional[Union[str, LanguageModelLike]] = None,
+    model: Optional[Union[
+        str,
+        LanguageModelLike,
+        Callable[[StateSchema, Runtime[ContextT]], BaseChatModel],
+        Callable[[StateSchema, Runtime[ContextT]], Awaitable[BaseChatModel]],
+        Callable[
+            [StateSchema, Runtime[ContextT]], Runnable[LanguageModelInput, BaseMessage]
+        ],
+        Callable[
+            [StateSchema, Runtime[ContextT]],
+            Awaitable[Runnable[LanguageModelInput, BaseMessage]],
+        ],
+    ]] = None,
     subagents: list[SubAgent] = None,
     state_schema: Optional[StateSchemaType] = None,
     builtin_tools: Optional[list[str]] = None,
@@ -182,7 +151,16 @@
         tools: The additional tools the agent should have access to.
         instructions: The additional instructions the agent should have. Will go in
             the system prompt.
-        model: The model to use.
+        model: The language model for the agent. Supports static and dynamic
+            model selection.
+            - **Static model**: A chat model instance (e.g., `ChatOpenAI()`) or
+              string identifier (e.g., `"openai:gpt-4"`)
+            - **Dynamic model**: A callable with signature
+              `(state, runtime) -> BaseChatModel` that returns different models
+              based on runtime context
+              If the model has tools bound via `.bind_tools()` or other configurations,
+              the return type should be a Runnable[LanguageModelInput, BaseMessage]
+              Coroutines are also supported, allowing for asynchronous model selection.
         subagents: The subagents to use. Each subagent should be a dictionary with the
             following keys:
                 - `name`
@@ -216,7 +194,19 @@
 def async_create_deep_agent(
     tools: Sequence[Union[BaseTool, Callable, dict[str, Any]]],
     instructions: str,
-    model: Optional[Union[str, LanguageModelLike]] = None,
+    model: Optional[Union[
+        str,
+        LanguageModelLike,
+        Callable[[StateSchema, Runtime[ContextT]], BaseChatModel],
+        Callable[[StateSchema, Runtime[ContextT]], Awaitable[BaseChatModel]],
+        Callable[
+            [StateSchema, Runtime[ContextT]], Runnable[LanguageModelInput, BaseMessage]
+        ],
+        Callable[
+            [StateSchema, Runtime[ContextT]],
+            Awaitable[Runnable[LanguageModelInput, BaseMessage]],
+        ],
+    ]] = None,
     subagents: list[SubAgent] = None,
     state_schema: Optional[StateSchemaType] = None,
     builtin_tools: Optional[list[str]] = None,
@@ -234,7 +224,16 @@
         tools: The additional tools the agent should have access to.
         instructions: The additional instructions the agent should have. Will go in
             the system prompt.
-        model: The model to use.
+        model: The language model for the agent. Supports static and dynamic
+            model selection.
+            - **Static model**: A chat model instance (e.g., `ChatOpenAI()`) or
+              string identifier (e.g., `"openai:gpt-4"`)
+            - **Dynamic model**: A callable with signature
+              `(state, runtime) -> BaseChatModel` that returns different models
+              based on runtime context
+              If the model has tools bound via `.bind_tools()` or other configurations,
+              the return type should be a Runnable[LanguageModelInput, BaseMessage]
+              Coroutines are also supported, allowing for asynchronous model selection.
         subagents: The subagents to use. Each subagent should be a dictionary with the
             following keys:
                 - `name`
